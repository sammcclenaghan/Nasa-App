--- conflicted
+++ resolved
@@ -86,38 +86,20 @@
     windspeed_threshold = 20
     rainy_threshold = 1
 
-<<<<<<< HEAD
     # Extract temperature data and remove NaN values
     min_temp = data["tmin"].dropna()
     max_temp = data["tmax"].dropna()
     prcp = data["prcp"].dropna()
     windspeed = data["wspd"].dropna()
-=======
-
-    #Extract temperature data and remove NaN values
-    min_temp = data['tmin'].dropna()
-    max_temp = data['tmax'].dropna()
-    prcp  = data['prcp'].dropna()
-    windspeed = data['wspd'].dropna()
->>>>>>> 926b1cc2798663dcafc8da91df2bd8ce132b5d2e
 
     # Creating binary values for rainy days
     rainy_days = [1 if rain_amount >= rainy_threshold else 0 for rain_amount in prcp]
 
-<<<<<<< HEAD
     # Computing normal distributions
-=======
-<<<<<<< HEAD
-    # computing distributions
-=======
-    #Computing normal distributions
->>>>>>> 926b1cc2798663dcafc8da91df2bd8ce132b5d2e
->>>>>>> b5585305
     max_mu, max_sigma = scipy.stats.norm.fit(max_temp)
     wind_mu, wind_sigma = scipy.stats.norm.fit(windspeed)
     cold_mu, cold_sigma = scipy.stats.norm.fit(min_temp)
 
-<<<<<<< HEAD
     # Computing Probabilities -> Could make these a for loop
     probabilities.append(
         np.around(
@@ -158,17 +140,6 @@
             1,
         )
     )
-<<<<<<< HEAD
-
-=======
-=======
-    probabilities.append(np.around(np.clip(1 - scipy.stats.norm.cdf(hot_threshold, loc=max_mu, scale=max_sigma),0,1) *100, 1))
-    probabilities.append(np.around(np.clip(scipy.stats.norm.cdf(cold_threshold, loc=cold_mu, scale=cold_sigma),0,1) *100, 1))
-    probabilities.append(np.around(np.clip(sum(rainy_days) / len(rainy_days),0,1) *100, 1))
-    probabilities.append(np.around(np.clip(1 -scipy.stats.norm.cdf(windspeed_threshold, loc=wind_mu, scale=wind_sigma),0,1) *100, 1))
-
->>>>>>> 926b1cc2798663dcafc8da91df2bd8ce132b5d2e
->>>>>>> b5585305
     return probabilities
 
 
@@ -181,13 +152,8 @@
 
     # Get all historical data for this location
     daily_data = get_meteostat_data(float(lat), float(lon))
-<<<<<<< HEAD
 
     if daily_data is None or daily_data.empty:
-=======
-    
-    if daily_data is None:
->>>>>>> 926b1cc2798663dcafc8da91df2bd8ce132b5d2e
         return {
             "meta": {
                 "lat": query.lat,
@@ -207,18 +173,11 @@
     matching_dates = daily_data[
         (daily_data.index.month == target_month) & (daily_data.index.day == target_day)
     ]
-<<<<<<< HEAD
-
-=======
-    
->>>>>>> b5585305
+
     too_hot, too_cold, too_rainy, too_windy = probability_calculator(matching_dates)
 
-<<<<<<< HEAD
     # TODO: probabilities to 2 decimal places
 
-=======
->>>>>>> 926b1cc2798663dcafc8da91df2bd8ce132b5d2e
     return {
         "meta": {
             "lat": query.lat,
